--- conflicted
+++ resolved
@@ -16,13 +16,7 @@
    "metadata": {},
    "outputs": [],
    "source": [
-<<<<<<< HEAD
     "from dotenv import load_dotenv"
-=======
-    "\n",
-    "from dotenv import load_dotenv\n",
-    "import os"
->>>>>>> b5d76c51
    ]
   },
   {
@@ -118,46 +112,14 @@
   },
   {
    "cell_type": "code",
-<<<<<<< HEAD
    "execution_count": 6,
-=======
-   "execution_count": 8,
->>>>>>> b5d76c51
    "metadata": {},
    "outputs": [
     {
      "name": "stdout",
      "output_type": "stream",
      "text": [
-<<<<<<< HEAD
       "In Chennai, there are a total of 20,334 beds available. This number is derived from two sources: 7,179 beds from clinics and 13,155 beds from health centers and district hospitals. The total is the sum of these two figures.\n"
-=======
-      "Q: How many beds are there in chennai??\n",
-      "\n",
-      "A: In Chennai, there are a total of 20,334 beds available. This includes 7,179 beds from clinics and 13,155 beds from health centers and district hospitals. The total was calculated by adding the number of earmarked beds from both types of facilities.\n",
-      "\n",
-      "\n",
-      "Q: Order districts by bed availability in ICUs\n",
-      "\n",
-      "A: The districts ordered by bed availability in ICUs are as follows: Ramanathapuram (46 vacant beds), Thoothukudi (46 vacant beds), Pudukkottai (43 vacant beds), Kanniyakumari (41 vacant beds), Virudhunagar (37 vacant beds), Madurai (31 vacant beds), Thanjavur (28 vacant beds), Sivaganga (27 vacant beds), Tiruchirappalli (25 vacant beds), Salem (23 vacant beds), Perambalur (21 vacant beds), Dindigul (19 vacant beds), Theni (19 vacant beds), Nagapattinam (17 vacant beds), Tenkasi (16 vacant beds), Namakkal (15 vacant beds), Karur (12 vacant beds), Chennai (9 vacant beds), Erode (9 vacant beds), Tiruppur (6 vacant beds), Tiruvarur (6 vacant beds), Nilgiris (4 vacant beds), Tirunelveli (3 vacant beds), Ariyalur (2 vacant beds), Coimbatore (2 vacant beds), Cuddalore (1 vacant bed), Villupuram (1 vacant bed), Chengalpattu (0 vacant beds), Dharmapuri (0 vacant beds), Kallakurichi (0 vacant beds), Kancheepuram (0 vacant beds), Krishnagiri (0 vacant beds), Ranipet (0 vacant beds), Tirupathur (0 vacant beds), Tiruvallur (0 vacant beds), Tiruvannamalai (0 vacant beds), Vellore (0 vacant beds). This information was generated based on the latest data available on bed vacancies in health centers and district hospitals.\n",
-      "\n",
-      "\n",
-      "Q: Which district has the least?\n",
-      "\n",
-      "A: The district with the least number of beds available is Dharmapuri, with only 10 vacant beds. This information was determined by reviewing the data on bed vacancies across health centers and district hospitals as of May 11th.\n",
-      "\n",
-      "\n",
-      "Q: Which district has the most?\n",
-      "\n",
-      "A: The district with the most beds available is Chennai, with a total of 3,472 vacant beds. This information was gathered by combining data from both health centers/district hospitals and clinics, and then identifying the district with the highest number of total vacant beds.\n",
-      "\n",
-      "\n",
-      "Q: Which has the most cases?\n",
-      "\n",
-      "A: The district with the most COVID-19 cases is Chennai, with 37,713 persons under treatment as of May 11. This information was obtained by checking the number of persons under treatment in each district and ordering them to find the highest number.\n",
-      "\n",
-      "\n"
->>>>>>> b5d76c51
      ]
     }
    ],
