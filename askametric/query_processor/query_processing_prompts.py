--- conflicted
+++ resolved
@@ -131,12 +131,8 @@
 ) -> str:
     """Create prompt for best columns question."""
     prompt = f"""
-<<<<<<< HEAD
-    Here is a question from the user.
-=======
     Here is a query that needs to be answered by conducting
     data analysis on a database.
->>>>>>> 6ffd51fc
 
     ===== Question =====
     <<< {query_model["query_text"]} >>>
